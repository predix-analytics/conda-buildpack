# Cloud Foundry buildpack: Python

A Cloud Foundry [buildpack](http://docs.cloudfoundry.org/buildpacks/) for Python based apps.

This is based on the [Heroku buildpack] (https://github.com/heroku/heroku-buildpack-python).

Additional information can be found at [CloudFoundry.org](http://docs.cloudfoundry.org/buildpacks/).

## Usage

This buildpack will be used if there is a `requirements.txt` or `setup.py` file in the root directory of your project.

```bash
cf push my_app -b https://github.com/cloudfoundry/buildpack-python.git
```

## Disconnected environments
To use this buildpack on Cloud Foundry, where the Cloud Foundry instance limits some or all internet activity, please read the [Disconnected Environments documentation](https://github.com/cf-buildpacks/buildpack-packager/blob/master/doc/disconnected_environments.md).

### Vendoring app dependencies
As stated in the [Disconnected Environments documentation](https://github.com/cf-buildpacks/buildpack-packager/blob/master/doc/disconnected_environments.md), your application must 'vendor' it's dependencies.

For the Python buildpack, use ```pip```:

```shell 
cd <your app dir>
mkdir -p vendor

# vendors all the pip *.tar.gz into vendor/
pip install --download vendor -r requirements.txt
```

```cf push``` uploads your vendored dependencies. The buildpack will install them directly from the `vendor/`.

## Building

The buildpack only supports the two most stable patches for each dependency in the [manifest.yml](manifest.yml).

1. Make sure you have fetched submodules

  ```bash
  git submodule update --init
  ```

1. Get latest buildpack dependencies

  ```shell
  BUNDLE_GEMFILE=cf.Gemfile bundle
  ```

1. Build the buildpack

  ```shell
  BUNDLE_GEMFILE=cf.Gemfile bundle exec buildpack-packager [ uncached | cached ]
  ```

1. Use in Cloud Foundry

    Upload the buildpack to your Cloud Foundry and optionally specify it by name
        
    ```bash
    cf create-buildpack custom_python_buildpack python_buildpack-cached-custom.zip 1
    cf push my_app -b custom_python_buildpack
    ```  

### Deprecated Versions

If you would like to build the buildpack with previously supported dependency versions, you can update `manifest.yml` with entries from `.deprecated.manifest.yml`, and re-build.

## Contributing

<<<<<<< HEAD
Find our guidelines [here](./CONTRIBUTING.md).
=======
### Run the tests

See the [Machete](https://github.com/cf-buildpacks/machete) CF buildpack test framework for more information.

### Pull Requests

1. Fork the project
1. Submit a pull request
>>>>>>> 6e0a089e

## Reporting Issues

Open an issue on this project

## Active Development

The project backlog is on [Pivotal Tracker](https://www.pivotaltracker.com/projects/1042066)<|MERGE_RESOLUTION|>--- conflicted
+++ resolved
@@ -69,18 +69,7 @@
 
 ## Contributing
 
-<<<<<<< HEAD
 Find our guidelines [here](./CONTRIBUTING.md).
-=======
-### Run the tests
-
-See the [Machete](https://github.com/cf-buildpacks/machete) CF buildpack test framework for more information.
-
-### Pull Requests
-
-1. Fork the project
-1. Submit a pull request
->>>>>>> 6e0a089e
 
 ## Reporting Issues
 
