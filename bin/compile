#!/usr/bin/env bash

# The Cloud Foundry Python Buildpack. This script accepts parameters for a build
# directory, a cache directory, and a directory for app environment variables.

# Usage:
#
#     $ bin/compile <build-dir> <cache-dir> <env-path>

# Fail fast and fail hard.
set -eo pipefail

[ "$BUILDPACK_XTRACE" ] && set -o xtrace

# Prepend proper path for virtualenv hackery. This will be deprecated soon.
export PATH=:/usr/local/bin:$PATH

# Paths.
BIN_DIR=$(cd $(dirname $0); pwd) # absolute path
ROOT_DIR=$(dirname $BIN_DIR)
BUILD_DIR=$1
CACHE_DIR=$2
ENV_DIR=$3

# Use miniconda if environment.yml exists and exit
if [ -f $BUILD_DIR/environment.yml ]; then
  echo "----------------- USING CONDA BUILDPACK -----------------"
  $BIN_DIR/steps/conda-install $BUILD_DIR $CACHE_DIR
  exit 0
fi

$ROOT_DIR/compile-extensions/bin/check_stack_support

# The ROOT_DIR is read only so we can't install dependencies in it
# Move the ROOT_DIR contents to tmp and point ROOT_DIR to the new root
TMP_ROOT=/tmp/buildpack
rm -rf $TMP_ROOT
cp -r $ROOT_DIR $TMP_ROOT
ROOT_DIR=$TMP_ROOT
cd $ROOT_DIR

# Cloud Foundry does not have support for Logplex.
function bpwatch() {
  :
}

# CF Common
BUILDPACK_PATH="$( cd "$( dirname "${BASH_SOURCE[0]}" )"/.. && pwd )"
export BUILDPACK_PATH
source $BUILDPACK_PATH/compile-extensions/lib/common
# END CF Common

# Static configurations for virtualenv caches.
VIRTUALENV_LOC=".heroku/venv"
LEGACY_TRIGGER="lib/python2.7"

<<<<<<< HEAD
DEFAULT_PYTHON_VERSION="python-$($BUILDPACK_PATH/compile-extensions/bin/default_version_for $BUILDPACK_PATH/manifest.yml python)"
=======
DEFAULT_PYTHON_VERSION="python-2.7.13"
DEFAULT_PYTHON_STACK="cedar-14"
>>>>>>> 99dae0f6
PYTHON_EXE="/app/.heroku/python/bin/python"
PIP_VERSION="9.0.1"
SETUPTOOLS_VERSION="32.1.0"

# Common Problem Warnings
export WARNINGS_LOG=$(mktemp)
export RECOMMENDED_PYTHON_VERSION=$DEFAULT_PYTHON_VERSION

# Setup bpwatch
export PATH=$PATH:$ROOT_DIR/vendor/bpwatch
LOGPLEX_KEY="t.b90d9d29-5388-4908-9737-b4576af1d4ce"
export BPWATCH_STORE_PATH=$CACHE_DIR/bpwatch.json
BUILDPACK_VERSION=v28

# Setup pip-pop (pip-diff)
export PATH=$PATH:$ROOT_DIR/vendor/pip-pop

# Support Anvil Build_IDs
[ ! "$SLUG_ID" ] && SLUG_ID="defaultslug"
[ ! "$REQUEST_ID" ] && REQUEST_ID=$SLUG_ID
[ ! "$STACK" ] && STACK=$DEFAULT_PYTHON_STACK

# Sanitizing environment variables.
unset GIT_DIR PYTHONHOME PYTHONPATH
unset RECEIVE_DATA RUN_KEY BUILD_INFO DEPLOY LOG_TOKEN DYNO
unset CYTOKINE_LOG_FILE GEM_PATH

# Setup buildpack instrumentation.
bpwatch init $LOGPLEX_KEY
bpwatch build python $BUILDPACK_VERSION $REQUEST_ID

bpwatch start compile

# Syntax sugar.
source $BIN_DIR/utils

# Import collection of warnings.
source $BIN_DIR/warnings

<<<<<<< HEAD
# Directory Hacks for path consistency.
APP_DIR='/app'
TMP_APP_DIR=$CACHE_DIR/tmp_app_dir


# Skip these steps for Docker.
if [[ ! "$SKIP_MOVE_BUILD" ]]; then

  # Copy Anvil app dir to temporary storage...
  bpwatch start anvil_appdir_stage
  if [ "$SLUG_ID" ]; then
    mkdir -p $TMP_APP_DIR
    deep-mv $APP_DIR $TMP_APP_DIR
  else
    deep-rm $APP_DIR
  fi
  bpwatch stop anvil_appdir_stage

  # Copy Application code in.
  bpwatch start appdir_stage
    deep-cp $BUILD_DIR $APP_DIR
  bpwatch stop appdir_stage
fi


# Set new context.
ORIG_BUILD_DIR=$BUILD_DIR
BUILD_DIR=$APP_DIR
=======
# we need to put a bunch of symlinks in there later
mkdir -p /app/.heroku
>>>>>>> 99dae0f6

# Set up outputs under new context
PROFILE_PATH="$BUILD_DIR/.profile.d/python.sh"
EXPORT_PATH="$BIN_DIR/../export"
GUNICORN_PROFILE_PATH="$BUILD_DIR/.profile.d/python.gunicorn.sh"

# We'll need to send these statics to other scripts we `source`.
export BUILD_DIR CACHE_DIR BIN_DIR PROFILE_PATH EXPORT_PATH

# Prepend proper environment variables for Python use.
export PATH=/app/.heroku/python/bin:/app/.heroku/vendor/bin:$PATH
export PYTHONUNBUFFERED=1
export LANG=en_US.UTF-8
export C_INCLUDE_PATH=/app/.heroku/vendor/include:/app/.heroku/python/include:$C_INCLUDE_PATH
export CPLUS_INCLUDE_PATH=/app/.heroku/vendor/include:/app/.heroku/python/include:$CPLUS_INCLUDE_PATH
export LIBRARY_PATH=/app/.heroku/vendor/lib:/app/.heroku/python/lib:$LIBRARY_PATH
export LD_LIBRARY_PATH=/app/.heroku/vendor/lib:/app/.heroku/python/lib:$LD_LIBRARY_PATH
export PKG_CONFIG_PATH=/app/.heroku/vendor/lib/pkg-config:/app/.heroku/python/lib/pkg-config:$PKG_CONFIG_PATH

# Switch to the repo's context.
cd $BUILD_DIR

# Warn for lack of Procfile.
if [[ ! -f Procfile ]]; then
  puts-warn 'Warning: Your application is missing a Procfile. This file tells Cloud Foundry how to run your application.'
  puts-warn 'Learn more: https://docs.cloudfoundry.org/buildpacks/prod-server.html#procfile'
fi

# Experimental pre_compile hook.
bpwatch start pre_compile
  source $BIN_DIR/steps/hooks/pre_compile
bpwatch stop pre_compile

# If no requirements.txt file given, assume `setup.py develop` is intended.
if [ ! -f requirements.txt ]; then
  echo "-e ." > requirements.txt
fi


# Sticky runtimes.
if [ -f $CACHE_DIR/.heroku/python-version ]; then
  DEFAULT_PYTHON_VERSION=$(cat $CACHE_DIR/.heroku/python-version)
fi

# Stack fallback for non-declared caches.
if [ -f $CACHE_DIR/.heroku/python-stack ]; then
  CACHED_PYTHON_STACK=$(cat $CACHE_DIR/.heroku/python-stack)
else
  CACHED_PYTHON_STACK=$STACK
fi

# If no runtime given, assume default version.
if [ ! -f runtime.txt ]; then
  echo $DEFAULT_PYTHON_VERSION > runtime.txt
fi

# Prepare the cache.
mkdir -p $CACHE_DIR

# Purge "old-style" virtualenvs.
bpwatch start clear_old_venvs
  [ -d $CACHE_DIR/$LEGACY_TRIGGER ] && rm -fr $CACHE_DIR/.heroku/bin $CACHE_DIR/.heroku/lib $CACHE_DIR/.heroku/include
  [ -d $CACHE_DIR/$VIRTUALENV_LOC ] && rm -fr $CACHE_DIR/.heroku/venv $CACHE_DIR/.heroku/src
bpwatch stop clear_old_venvs

# Restore old artifacts from the cache.
bpwatch start restore_cache
    mkdir -p .heroku

    cp -R $CACHE_DIR/.heroku/python .heroku/ &> /dev/null || true
    cp -R $CACHE_DIR/.heroku/python-stack .heroku/ &> /dev/null || true
    cp -R $CACHE_DIR/.heroku/python-version .heroku/ &> /dev/null || true
    cp -R $CACHE_DIR/.heroku/vendor .heroku/ &> /dev/null || true
    cp -R $CACHE_DIR/.heroku/venv .heroku/ &> /dev/null || true
    if [[ -d $CACHE_DIR/.heroku/src ]]; then
      cp -R $CACHE_DIR/.heroku/src .heroku/ &> /dev/null || true
    fi

bpwatch stop restore_cache

mkdir -p $(dirname $PROFILE_PATH)
mkdir -p /app/.heroku/src

if [[ $BUILD_DIR != '/app' ]]; then
    # python expects to reside in /app, so set up symlinks
    # we will not remove these later so subsequent buildpacks can still invoke it
    ln -s $BUILD_DIR/.heroku/python /app/.heroku/python
    ln -s $BUILD_DIR/.heroku/vendor /app/.heroku/vendor
    ln -s $BUILD_DIR/.heroku/venv /app/.heroku/venv
    # Note: .heroku/src is copied in later.
fi

# Install Python.
source $BIN_DIR/steps/python

# Sanity check for setuptools/distribute.
source $BIN_DIR/steps/setuptools

# Uninstall removed dependencies with Pip.
source $BIN_DIR/steps/pip-uninstall

# Mercurial support.
source $BIN_DIR/steps/mercurial

# Pylibmc support.
source $BIN_DIR/steps/pylibmc

# Libffi support.
source $BIN_DIR/steps/cryptography

# Support for Geo libraries.
sub-env $BIN_DIR/steps/geo-libs

# GDAL support.
source $BIN_DIR/steps/gdal

# Install dependencies with Pip (where the magic happens).
source $BIN_DIR/steps/pip-install

# Django collectstatic support.
sub-env $BIN_DIR/steps/collectstatic

# Create .profile script for application runtime environment variables.
set-env PATH '$HOME/.heroku/python/bin:$PATH'
set-env PYTHONUNBUFFERED true
set-env PYTHONHOME /app/.heroku/python
set-env LIBRARY_PATH '/app/.heroku/vendor/lib:/app/.heroku/python/lib:$LIBRARY_PATH'
set-env LD_LIBRARY_PATH '/app/.heroku/vendor/lib:/app/.heroku/python/lib:$LD_LIBRARY_PATH'
set-default-env LANG en_US.UTF-8
set-default-env PYTHONHASHSEED random
set-default-env PYTHONPATH /app/

# Install sane-default script for $WEB_CONCURRENCY and $FORWARDED_ALLOW_IPS.
cp $ROOT_DIR/vendor/python.gunicorn.sh $GUNICORN_PROFILE_PATH

# Support for pip install -e.
rm -fr $BUILD_DIR/.heroku/src
deep-cp /app/.heroku/src $BUILD_DIR/.heroku/src

# Experimental post_compile hook.
bpwatch start post_compile
  source $BIN_DIR/steps/hooks/post_compile
bpwatch stop post_compile

# Store new artifacts in cache.
bpwatch start dump_cache

  rm -rf $CACHE_DIR/.heroku/python
  rm -rf $CACHE_DIR/.heroku/python-version
  rm -rf $CACHE_DIR/.heroku/python-stack
  rm -rf $CACHE_DIR/.heroku/vendor
  rm -rf $CACHE_DIR/.heroku/venv
  rm -rf $CACHE_DIR/.heroku/src

  mkdir -p $CACHE_DIR/.heroku
  cp -R .heroku/python $CACHE_DIR/.heroku/
  cp -R .heroku/python-version $CACHE_DIR/.heroku/
  cp -R .heroku/python-stack $CACHE_DIR/.heroku/ &> /dev/null || true
  cp -R .heroku/vendor $CACHE_DIR/.heroku/ &> /dev/null || true
  cp -R .heroku/venv $CACHE_DIR/.heroku/ &> /dev/null || true
  if [[ -d .heroku/src ]]; then
    cp -R .heroku/src $CACHE_DIR/.heroku/ &> /dev/null || true
  fi

bpwatch stop dump_cache

# Fin.
<<<<<<< HEAD
if [[ ! "$SKIP_MOVE_BUILD" ]]; then

  bpwatch start appdir_commit
    deep-rm $ORIG_BUILD_DIR
    deep-mv $BUILD_DIR $ORIG_BUILD_DIR
  bpwatch stop appdir_commit

  bpwatch start anvil_appdir_commit
  if [ "$SLUG_ID" ]; then
    deep-mv $TMP_APP_DIR $APP_DIR
  fi

  bpwatch stop anvil_appdir_commit
  bpwatch stop compile
fi
=======
bpwatch stop compile
>>>>>>> 99dae0f6
<|MERGE_RESOLUTION|>--- conflicted
+++ resolved
@@ -54,12 +54,7 @@
 VIRTUALENV_LOC=".heroku/venv"
 LEGACY_TRIGGER="lib/python2.7"
 
-<<<<<<< HEAD
 DEFAULT_PYTHON_VERSION="python-$($BUILDPACK_PATH/compile-extensions/bin/default_version_for $BUILDPACK_PATH/manifest.yml python)"
-=======
-DEFAULT_PYTHON_VERSION="python-2.7.13"
-DEFAULT_PYTHON_STACK="cedar-14"
->>>>>>> 99dae0f6
 PYTHON_EXE="/app/.heroku/python/bin/python"
 PIP_VERSION="9.0.1"
 SETUPTOOLS_VERSION="32.1.0"
@@ -99,39 +94,8 @@
 # Import collection of warnings.
 source $BIN_DIR/warnings
 
-<<<<<<< HEAD
-# Directory Hacks for path consistency.
-APP_DIR='/app'
-TMP_APP_DIR=$CACHE_DIR/tmp_app_dir
-
-
-# Skip these steps for Docker.
-if [[ ! "$SKIP_MOVE_BUILD" ]]; then
-
-  # Copy Anvil app dir to temporary storage...
-  bpwatch start anvil_appdir_stage
-  if [ "$SLUG_ID" ]; then
-    mkdir -p $TMP_APP_DIR
-    deep-mv $APP_DIR $TMP_APP_DIR
-  else
-    deep-rm $APP_DIR
-  fi
-  bpwatch stop anvil_appdir_stage
-
-  # Copy Application code in.
-  bpwatch start appdir_stage
-    deep-cp $BUILD_DIR $APP_DIR
-  bpwatch stop appdir_stage
-fi
-
-
-# Set new context.
-ORIG_BUILD_DIR=$BUILD_DIR
-BUILD_DIR=$APP_DIR
-=======
 # we need to put a bunch of symlinks in there later
 mkdir -p /app/.heroku
->>>>>>> 99dae0f6
 
 # Set up outputs under new context
 PROFILE_PATH="$BUILD_DIR/.profile.d/python.sh"
@@ -299,22 +263,4 @@
 bpwatch stop dump_cache
 
 # Fin.
-<<<<<<< HEAD
-if [[ ! "$SKIP_MOVE_BUILD" ]]; then
-
-  bpwatch start appdir_commit
-    deep-rm $ORIG_BUILD_DIR
-    deep-mv $BUILD_DIR $ORIG_BUILD_DIR
-  bpwatch stop appdir_commit
-
-  bpwatch start anvil_appdir_commit
-  if [ "$SLUG_ID" ]; then
-    deep-mv $TMP_APP_DIR $APP_DIR
-  fi
-
-  bpwatch stop anvil_appdir_commit
-  bpwatch stop compile
-fi
-=======
-bpwatch stop compile
->>>>>>> 99dae0f6
+bpwatch stop compile