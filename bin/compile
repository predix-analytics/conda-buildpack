#!/usr/bin/env bash

# The Cloud Foundry Python Buildpack. This script accepts parameters for a build
# directory, a cache directory, and a directory for app environment variables.

# Usage:
#
#     $ bin/compile <build-dir> <cache-dir> <env-path>

# Fail fast and fail hard.
set -eo pipefail

[ "$BUILDPACK_XTRACE" ] && set -o xtrace

# Prepend proper path for virtualenv hackery. This will be deprecated soon.
export PATH=:/usr/local/bin:$PATH

# Paths.
BIN_DIR=$(cd $(dirname $0); pwd) # absolute path
ROOT_DIR=$(dirname $BIN_DIR)
BUILD_DIR=$1
CACHE_DIR=$2
ENV_DIR=$3

# Use miniconda if environment.yml exists and exit
if [ -f $BUILD_DIR/environment.yml ]; then
  echo "----------------- USING CONDA BUILDPACK -----------------"
  $BIN_DIR/steps/conda-install $BUILD_DIR $CACHE_DIR
  exit 0
fi

$ROOT_DIR/compile-extensions/bin/check_stack_support

# The ROOT_DIR is read only so we can't install dependencies in it
# Move the ROOT_DIR contents to tmp and point ROOT_DIR to the new root
TMP_ROOT=/tmp/buildpack
rm -rf $TMP_ROOT
cp -r $ROOT_DIR $TMP_ROOT
ROOT_DIR=$TMP_ROOT
cd $ROOT_DIR

# Cloud Foundry does not have support for Logplex.
function bpwatch() {
  :
}

# CF Common
BUILDPACK_PATH="$( cd "$( dirname "${BASH_SOURCE[0]}" )"/.. && pwd )"
export BUILDPACK_PATH
source $BUILDPACK_PATH/compile-extensions/lib/common
# END CF Common

# Static configurations for virtualenv caches.
VIRTUALENV_LOC=".heroku/venv"
LEGACY_TRIGGER="lib/python2.7"

DEFAULT_PYTHON_VERSION="python-$($BUILDPACK_PATH/compile-extensions/bin/default_version_for $BUILDPACK_PATH/manifest.yml python)"
PYTHON_EXE="/app/.heroku/python/bin/python"
PIP_VERSION="8.1.2"
SETUPTOOLS_VERSION="25.2.0"

# Common Problem Warnings
export WARNINGS_LOG=$(mktemp)
export RECOMMENDED_PYTHON_VERSION=$DEFAULT_PYTHON_VERSION

# Setup bpwatch
export PATH=$PATH:$ROOT_DIR/vendor/bpwatch
LOGPLEX_KEY="t.b90d9d29-5388-4908-9737-b4576af1d4ce"
export BPWATCH_STORE_PATH=$CACHE_DIR/bpwatch.json
BUILDPACK_VERSION=v28

# Setup pip-pop (pip-diff)
export PATH=$PATH:$ROOT_DIR/vendor/pip-pop

# Support Anvil Build_IDs
[ ! "$SLUG_ID" ] && SLUG_ID="defaultslug"
[ ! "$REQUEST_ID" ] && REQUEST_ID=$SLUG_ID
<<<<<<< HEAD
=======
[ ! "$STACK" ] && STACK=$DEFAULT_PYTHON_STACK
[[ $BUILD_DIR == "/app" ]] && SKIP_MOVE_BUILD=$1
>>>>>>> d8307c29

# Sanitizing environment variables.
unset GIT_DIR PYTHONHOME PYTHONPATH
unset RECEIVE_DATA RUN_KEY BUILD_INFO DEPLOY LOG_TOKEN DYNO
unset CYTOKINE_LOG_FILE GEM_PATH

# Setup buildpack instrumentation.
bpwatch init $LOGPLEX_KEY
bpwatch build python $BUILDPACK_VERSION $REQUEST_ID
TMP_APP_DIR=$CACHE_DIR/tmp_app_dir

bpwatch start compile

# Syntax sugar.
source $BIN_DIR/utils

# Import collection of warnings.
source $BIN_DIR/warnings

# Directory Hacks for path consistency.
APP_DIR='/app'
TMP_APP_DIR=$CACHE_DIR/tmp_app_dir


# Skip these steps for Docker.
if [[ ! "$SKIP_MOVE_BUILD" ]]; then

  # Copy Anvil app dir to temporary storage...
  bpwatch start anvil_appdir_stage
  if [ "$SLUG_ID" ]; then
    mkdir -p $TMP_APP_DIR
    deep-mv $APP_DIR $TMP_APP_DIR
  else
    deep-rm $APP_DIR
  fi
  bpwatch stop anvil_appdir_stage

  # Copy Application code in.
  bpwatch start appdir_stage
    deep-cp $BUILD_DIR $APP_DIR
  bpwatch stop appdir_stage
fi


# Set new context.
ORIG_BUILD_DIR=$BUILD_DIR
BUILD_DIR=$APP_DIR

# Set up outputs under new context
PROFILE_PATH="$BUILD_DIR/.profile.d/python.sh"
EXPORT_PATH="$BIN_DIR/../export"
GUNICORN_PROFILE_PATH="$BUILD_DIR/.profile.d/python.gunicorn.sh"

# We'll need to send these statics to other scripts we `source`.
export BUILD_DIR CACHE_DIR BIN_DIR PROFILE_PATH EXPORT_PATH

# Prepend proper environment variables for Python use.
export PATH=$BUILD_DIR/.heroku/python/bin:$BUILD_DIR/.heroku/vendor/bin:$PATH
export PYTHONUNBUFFERED=1
export LANG=en_US.UTF-8
export C_INCLUDE_PATH=/app/.heroku/vendor/include:$BUILD_DIR/.heroku/vendor/include:/app/.heroku/python/include:$C_INCLUDE_PATH
export CPLUS_INCLUDE_PATH=/app/.heroku/vendor/include:$BUILD_DIR/.heroku/vendor/include:/app/.heroku/python/include:$CPLUS_INCLUDE_PATH
export LIBRARY_PATH=/app/.heroku/vendor/lib:$BUILD_DIR/.heroku/vendor/lib:/app/.heroku/python/lib:$LIBRARY_PATH
export LD_LIBRARY_PATH=/app/.heroku/vendor/lib:$BUILD_DIR/.heroku/vendor/lib:/app/.heroku/python/lib:$LD_LIBRARY_PATH
export PKG_CONFIG_PATH=/app/.heroku/vendor/lib/pkg-config:$BUILD_DIR/.heroku/vendor/lib/pkg-config:/app/.heroku/python/lib/pkg-config:$PKG_CONFIG_PATH

# Switch to the repo's context.
cd $BUILD_DIR

# Warn for lack of Procfile.
if [[ ! -f Procfile ]]; then
  puts-warn 'Warning: Your application is missing a Procfile. This file tells Cloud Foundry how to run your application.'
  puts-warn 'Learn more: https://docs.cloudfoundry.org/buildpacks/prod-server.html#procfile'
fi

# Experimental pre_compile hook.
bpwatch start pre_compile
  source $BIN_DIR/steps/hooks/pre_compile
bpwatch stop pre_compile

# If no requirements.txt file given, assume `setup.py develop` is intended.
if [ ! -f requirements.txt ]; then
  echo "-e ." > requirements.txt
fi


# Sticky runtimes.
if [ -f $CACHE_DIR/.heroku/python-version ]; then
  DEFAULT_PYTHON_VERSION=$(cat $CACHE_DIR/.heroku/python-version)
fi

# Stack fallback for non-declared caches.
if [ -f $CACHE_DIR/.heroku/python-stack ]; then
  CACHED_PYTHON_STACK=$(cat $CACHE_DIR/.heroku/python-stack)
else
  CACHED_PYTHON_STACK=$STACK
fi

# If no runtime given, assume default version.
if [ ! -f runtime.txt ]; then
  echo $DEFAULT_PYTHON_VERSION > runtime.txt
fi

# Prepare the cache.
mkdir -p $CACHE_DIR

# Purge "old-style" virtualenvs.
bpwatch start clear_old_venvs
  [ -d $CACHE_DIR/$LEGACY_TRIGGER ] && rm -fr $CACHE_DIR/.heroku/bin $CACHE_DIR/.heroku/lib $CACHE_DIR/.heroku/include
  [ -d $CACHE_DIR/$VIRTUALENV_LOC ] && rm -fr $CACHE_DIR/.heroku/venv $CACHE_DIR/.heroku/src
bpwatch stop clear_old_venvs

# Restore old artifacts from the cache.
bpwatch start restore_cache
    mkdir -p .heroku

    cp -R $CACHE_DIR/.heroku/python .heroku/ &> /dev/null || true
    cp -R $CACHE_DIR/.heroku/python-stack .heroku/ &> /dev/null || true
    cp -R $CACHE_DIR/.heroku/python-version .heroku/ &> /dev/null || true
    cp -R $CACHE_DIR/.heroku/vendor .heroku/ &> /dev/null || true
    cp -R $CACHE_DIR/.heroku/venv .heroku/ &> /dev/null || true

bpwatch stop restore_cache

set +e
# Create set-aside `.heroku` folder.
mkdir .heroku &> /dev/null
set -e

mkdir -p $(dirname $PROFILE_PATH)

# Install Python.
source $BIN_DIR/steps/python

# Sanity check for setuptools/distribute.
source $BIN_DIR/steps/setuptools

# Uninstall removed dependencies with Pip.
source $BIN_DIR/steps/pip-uninstall

# Mercurial support.
source $BIN_DIR/steps/mercurial

# Pylibmc support.
source $BIN_DIR/steps/pylibmc

# Libffi support.
source $BIN_DIR/steps/cryptography

# Support for Geo libraries.
sub-env $BIN_DIR/steps/geo-libs

# GDAL support.
source $BIN_DIR/steps/gdal

# Install dependencies with Pip.
source $BIN_DIR/steps/pip-install

# Django collectstatic support.
sub-env $BIN_DIR/steps/collectstatic


# Create .profile script for application runtime environment variables.
set-env PATH '$HOME/.heroku/python/bin:$PATH'
set-env PYTHONUNBUFFERED true
set-env PYTHONHOME /app/.heroku/python
set-env LIBRARY_PATH '/app/.heroku/vendor/lib:/app/.heroku/python/lib:$LIBRARY_PATH'
set-env LD_LIBRARY_PATH '/app/.heroku/vendor/lib:/app/.heroku/python/lib:$LD_LIBRARY_PATH'
set-default-env LANG en_US.UTF-8
set-default-env PYTHONHASHSEED random
set-default-env PYTHONPATH /app/

# Install sane-default script for $WEB_CONCURRENCY and $FORWARDED_ALLOW_IPS.
cp $ROOT_DIR/vendor/python.gunicorn.sh $GUNICORN_PROFILE_PATH


# Experimental post_compile hook.
bpwatch start post_compile
  source $BIN_DIR/steps/hooks/post_compile
bpwatch stop post_compile

# Store new artifacts in cache.
bpwatch start dump_cache

  rm -rf $CACHE_DIR/.heroku/python
  rm -rf $CACHE_DIR/.heroku/python-version
  rm -rf $CACHE_DIR/.heroku/python-stack
  rm -rf $CACHE_DIR/.heroku/vendor
  rm -rf $CACHE_DIR/.heroku/venv

  mkdir -p $CACHE_DIR/.heroku
  cp -R .heroku/python $CACHE_DIR/.heroku/
  cp -R .heroku/python-version $CACHE_DIR/.heroku/
  cp -R .heroku/python-stack $CACHE_DIR/.heroku/ &> /dev/null || true
  cp -R .heroku/vendor $CACHE_DIR/.heroku/ &> /dev/null || true
  cp -R .heroku/venv $CACHE_DIR/.heroku/ &> /dev/null || true

bpwatch stop dump_cache

# Fin.
if [[ ! "$SKIP_MOVE_BUILD" ]]; then

  bpwatch start appdir_commit
    deep-rm $ORIG_BUILD_DIR
    deep-mv $BUILD_DIR $ORIG_BUILD_DIR
  bpwatch stop appdir_commit

  bpwatch start anvil_appdir_commit
  if [ "$SLUG_ID" ]; then
    deep-mv $TMP_APP_DIR $APP_DIR
  fi

  bpwatch stop anvil_appdir_commit
  bpwatch stop compile
fi<|MERGE_RESOLUTION|>--- conflicted
+++ resolved
@@ -75,11 +75,7 @@
 # Support Anvil Build_IDs
 [ ! "$SLUG_ID" ] && SLUG_ID="defaultslug"
 [ ! "$REQUEST_ID" ] && REQUEST_ID=$SLUG_ID
-<<<<<<< HEAD
-=======
-[ ! "$STACK" ] && STACK=$DEFAULT_PYTHON_STACK
 [[ $BUILD_DIR == "/app" ]] && SKIP_MOVE_BUILD=$1
->>>>>>> d8307c29
 
 # Sanitizing environment variables.
 unset GIT_DIR PYTHONHOME PYTHONPATH
