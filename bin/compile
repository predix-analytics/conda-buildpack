#!/usr/bin/env bash

# Usage:
#
#     $ bin/compile <build-dir> <cache-dir> <env-path>

# Fail fast and fail hard.
set -eo pipefail

[ "$BUILDPACK_XTRACE" ] && set -o xtrace

# Prepend proper path for virtualenv hackery. This will be deprecated soon.
export PATH=:/usr/local/bin:$PATH

# Paths.
BIN_DIR=$(cd $(dirname $0); pwd) # absolute path
ROOT_DIR=$(dirname $BIN_DIR)
BUILD_DIR=$1
CACHE_DIR=$2
ENV_DIR=$3

$ROOT_DIR/compile-extensions/bin/check_stack_support

# The ROOT_DIR is read only so we can't install dependencies in it
# Move the ROOT_DIR contents to tmp and point ROOT_DIR to the new root
TMP_ROOT=/tmp/buildpack
rm -rf $TMP_ROOT
cp -r $ROOT_DIR $TMP_ROOT
ROOT_DIR=$TMP_ROOT
cd $ROOT_DIR

# Cloud Foundry does not have support for Logplex.
function bpwatch() {
  :
}

CACHED_DIRS=".heroku"

# Static configurations for virtualenv caches.
VIRTUALENV_LOC=".heroku/venv"
LEGACY_TRIGGER="lib/python2.7"

DEFAULT_PYTHON_VERSION="python-2.7.10"
DEFAULT_PYTHON_STACK="cedar"
PYTHON_EXE="/app/.heroku/python/bin/python"
PIP_VERSION="7.1.2"
SETUPTOOLS_VERSION="18.3.2"

# Setup bpwatch
export PATH=$PATH:$ROOT_DIR/vendor/bpwatch
LOGPLEX_KEY="t.b90d9d29-5388-4908-9737-b4576af1d4ce"
export BPWATCH_STORE_PATH=$CACHE_DIR/bpwatch.json
BUILDPACK_VERSION=v28

# Setup pip-pop (pip-diff)
export PATH=$PATH:$ROOT_DIR/vendor/pip-pop

# Support Anvil Build_IDs
[ ! "$SLUG_ID" ] && SLUG_ID="defaultslug"
[ ! "$REQUEST_ID" ] && REQUEST_ID=$SLUG_ID
[ ! "$STACK" ] && STACK=$DEFAULT_PYTHON_STACK

# Sanitizing environment variables.
unset GIT_DIR PYTHONHOME PYTHONPATH LD_LIBRARY_PATH LIBRARY_PATH

bpwatch init $LOGPLEX_KEY
bpwatch build python $BUILDPACK_VERSION $REQUEST_ID
TMP_APP_DIR=$CACHE_DIR/tmp_app_dir

bpwatch start compile

# Syntax sugar.
source $BIN_DIR/utils

# CF Common
BUILDPACK_PATH="$( cd "$( dirname "${BASH_SOURCE[0]}" )"/.. && pwd )"
export BUILDPACK_PATH
source $BUILDPACK_PATH/compile-extensions/lib/common
# END CF Common

# Directory Hacks for path consistiency.
APP_DIR='/app'
TMP_APP_DIR=$CACHE_DIR/tmp_app_dir

<<<<<<< HEAD
# Copy Anvil app dir to temporary storage...
bpwatch start anvil_appdir_stage
if [ "$SLUG_ID" ]; then
  mkdir -p $TMP_APP_DIR
  deep-mv $APP_DIR $TMP_APP_DIR
else
  deep-rm $APP_DIR
=======
# Skip these steps for Docker.
if [[ ! "$DOCKER_BUILD" ]]; then

  # Copy Anvil app dir to temporary storage...
  bpwatch start anvil_appdir_stage
  if [ "$SLUG_ID" ]; then
    mkdir -p $TMP_APP_DIR
    deep-mv $APP_DIR $TMP_APP_DIR
  else
    deep-rm $APP_DIR
  fi
  bpwatch stop anvil_appdir_stage

  # Copy Application code in.
  bpwatch start appdir_stage
    deep-cp $BUILD_DIR $APP_DIR
  bpwatch stop appdir_stage
>>>>>>> 2963d252
fi
bpwatch stop anvil_appdir_stage

# Copy Application code in.
bpwatch start appdir_stage
  deep-mv $BUILD_DIR $APP_DIR
bpwatch stop appdir_stage

# Set new context.
ORIG_BUILD_DIR=$BUILD_DIR
BUILD_DIR=$APP_DIR

# Set up outputs under new context
PROFILE_PATH="$BUILD_DIR/.profile.d/python.sh"
WEBCONCURRENCY_PROFILE_PATH="$BUILD_DIR/.profile.d/python.webconcurrency.sh"

# We'll need to send these statics to other scripts we `source`.
export BUILD_DIR CACHE_DIR BIN_DIR PROFILE_PATH

# Prepend proper path buildpack use.
export PATH=$BUILD_DIR/.heroku/python/bin:$BUILD_DIR/.heroku/vendor/bin:$PATH
export PYTHONUNBUFFERED=1
export LANG=en_US.UTF-8
export C_INCLUDE_PATH=/app/.heroku/vendor/include:$BUILD_DIR/.heroku/vendor/include:/app/.heroku/python/include
export CPLUS_INCLUDE_PATH=/app/.heroku/vendor/include:$BUILD_DIR/.heroku/vendor/include:/app/.heroku/python/include
export LIBRARY_PATH=/app/.heroku/vendor/lib:$BUILD_DIR/.heroku/vendor/lib:/app/.heroku/python/lib
export LD_LIBRARY_PATH=/app/.heroku/vendor/lib:$BUILD_DIR/.heroku/vendor/lib:/app/.heroku/python/lib
export PKG_CONFIG_PATH=/app/.heroku/vendor/lib/pkg-config:$BUILD_DIR/.heroku/vendor/lib/pkg-config:/app/.heroku/python/lib/pkg-config

# Switch to the repo's context.
cd $BUILD_DIR

# Experimental pre_compile hook.
bpwatch start pre_compile
  source $BIN_DIR/steps/hooks/pre_compile
bpwatch stop pre_compile

# If no requirements given, assume `setup.py develop`.
if [ ! -f requirements.txt ]; then
  echo "-e ." > requirements.txt
fi


# Sticky runtimes.
if [ -f $CACHE_DIR/.heroku/python-version ]; then
  DEFAULT_PYTHON_VERSION=$(cat $CACHE_DIR/.heroku/python-version)
fi

# Stack fallback for non-declared caches.
if [ -f $CACHE_DIR/.heroku/python-stack ]; then
  CACHED_PYTHON_STACK=$(cat $CACHE_DIR/.heroku/python-stack)
else
  CACHED_PYTHON_STACK=$DEFAULT_PYTHON_STACK
fi

# If no runtime given, assume default version.
if [ ! -f runtime.txt ]; then
  echo $DEFAULT_PYTHON_VERSION > runtime.txt
fi

# ### The Cache
mkdir -p $CACHE_DIR

# Purge "old-style" virtualenvs.
bpwatch start clear_old_venvs
  [ -d $CACHE_DIR/$LEGACY_TRIGGER ] && rm -fr $CACHE_DIR/.heroku/bin $CACHE_DIR/.heroku/lib $CACHE_DIR/.heroku/include
  [ -d $CACHE_DIR/$VIRTUALENV_LOC ] && rm -fr $CACHE_DIR/.heroku/venv $CACHE_DIR/.heroku/src
bpwatch stop clear_old_venvs



# Restore old artifacts from the cache.

bpwatch start restore_cache
for dir in $CACHED_DIRS; do
  cp -R $CACHE_DIR/$dir . &> /dev/null || true
done
bpwatch stop restore_cache

set +e
# Create set-aside `.heroku` folder.
mkdir .heroku &> /dev/null
set -e

mkdir -p $(dirname $PROFILE_PATH)

# Install Python.
source $BIN_DIR/steps/python

# Sanity check for setuptools/distribute.
source $BIN_DIR/steps/setuptools

# Uninstall removed dependencies with Pip.
source $BIN_DIR/steps/pip-uninstall

# Mercurial support.
source $BIN_DIR/steps/mercurial

# Pylibmc support.
source $BIN_DIR/steps/pylibmc

# Libffi support.
source $BIN_DIR/steps/cryptography

# GDAL support.
source $BIN_DIR/steps/gdal

# Install dependencies with Pip.
source $BIN_DIR/steps/pip-install

# Django collectstatic support.
sub-env $BIN_DIR/steps/collectstatic


# ### Finalize
#

# Set context environment variables.
set-env PATH '$HOME/.heroku/python/bin:$PATH'
set-env PYTHONUNBUFFERED true
set-env PYTHONHOME /app/.heroku/python
set-env LIBRARY_PATH '/app/.heroku/vendor/lib:/app/.heroku/python/lib:$LIBRARY_PATH'
set-env LD_LIBRARY_PATH '/app/.heroku/vendor/lib:/app/.heroku/python/lib:$LD_LIBRARY_PATH'
set-default-env LANG en_US.UTF-8
set-default-env PYTHONHASHSEED random
set-default-env PYTHONPATH /app/

# Install sane-default script for WEB_CONCURRENCY environment variable.
cp $ROOT_DIR/vendor/python.webconcurrency.sh $WEBCONCURRENCY_PROFILE_PATH


# Experimental post_compile hook.
bpwatch start post_compile
  source $BIN_DIR/steps/hooks/post_compile
bpwatch stop post_compile

# Store new artifacts in cache.
bpwatch start dump_cache
  for dir in $CACHED_DIRS; do
    rm -rf $CACHE_DIR/$dir
    cp -R $dir $CACHE_DIR/
  done
bpwatch stop dump_cache

# ### Fin.
bpwatch start appdir_commit
  deep-mv $BUILD_DIR $ORIG_BUILD_DIR
bpwatch stop appdir_commit

<<<<<<< HEAD
bpwatch start anvil_appdir_commit
if [ "$SLUG_ID" ]; then
  deep-mv $TMP_APP_DIR $APP_DIR
fi
=======
  bpwatch start appdir_commit
    deep-rm $ORIG_BUILD_DIR
    deep-mv $BUILD_DIR $ORIG_BUILD_DIR
  bpwatch stop appdir_commit
>>>>>>> 2963d252

bpwatch stop anvil_appdir_commit
bpwatch stop compile

rm -rf $TMP_ROOT<|MERGE_RESOLUTION|>--- conflicted
+++ resolved
@@ -82,15 +82,6 @@
 APP_DIR='/app'
 TMP_APP_DIR=$CACHE_DIR/tmp_app_dir
 
-<<<<<<< HEAD
-# Copy Anvil app dir to temporary storage...
-bpwatch start anvil_appdir_stage
-if [ "$SLUG_ID" ]; then
-  mkdir -p $TMP_APP_DIR
-  deep-mv $APP_DIR $TMP_APP_DIR
-else
-  deep-rm $APP_DIR
-=======
 # Skip these steps for Docker.
 if [[ ! "$DOCKER_BUILD" ]]; then
 
@@ -108,14 +99,8 @@
   bpwatch start appdir_stage
     deep-cp $BUILD_DIR $APP_DIR
   bpwatch stop appdir_stage
->>>>>>> 2963d252
-fi
-bpwatch stop anvil_appdir_stage
-
-# Copy Application code in.
-bpwatch start appdir_stage
-  deep-mv $BUILD_DIR $APP_DIR
-bpwatch stop appdir_stage
+fi
+
 
 # Set new context.
 ORIG_BUILD_DIR=$BUILD_DIR
@@ -178,14 +163,11 @@
   [ -d $CACHE_DIR/$VIRTUALENV_LOC ] && rm -fr $CACHE_DIR/.heroku/venv $CACHE_DIR/.heroku/src
 bpwatch stop clear_old_venvs
 
-
-
 # Restore old artifacts from the cache.
-
 bpwatch start restore_cache
-for dir in $CACHED_DIRS; do
-  cp -R $CACHE_DIR/$dir . &> /dev/null || true
-done
+  for dir in $CACHED_DIRS; do
+    cp -R $CACHE_DIR/$dir . &> /dev/null || true
+  done
 bpwatch stop restore_cache
 
 set +e
@@ -254,23 +236,18 @@
 bpwatch stop dump_cache
 
 # ### Fin.
-bpwatch start appdir_commit
-  deep-mv $BUILD_DIR $ORIG_BUILD_DIR
-bpwatch stop appdir_commit
-
-<<<<<<< HEAD
-bpwatch start anvil_appdir_commit
-if [ "$SLUG_ID" ]; then
-  deep-mv $TMP_APP_DIR $APP_DIR
-fi
-=======
+if [[ ! "$DOCKER_BUILD" ]]; then
+
   bpwatch start appdir_commit
     deep-rm $ORIG_BUILD_DIR
     deep-mv $BUILD_DIR $ORIG_BUILD_DIR
   bpwatch stop appdir_commit
->>>>>>> 2963d252
-
-bpwatch stop anvil_appdir_commit
-bpwatch stop compile
-
-rm -rf $TMP_ROOT+
+  bpwatch start anvil_appdir_commit
+  if [ "$SLUG_ID" ]; then
+    deep-mv $TMP_APP_DIR $APP_DIR
+  fi
+
+  bpwatch stop anvil_appdir_commit
+  bpwatch stop compile
+fi