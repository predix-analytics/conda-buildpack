--- conflicted
+++ resolved
@@ -19,7 +19,6 @@
 CACHE_DIR=$2
 ENV_DIR=$3
 
-<<<<<<< HEAD
 $ROOT_DIR/compile-extensions/bin/check_stack_support
 
 # The ROOT_DIR is read only so we can't install dependencies in it
@@ -35,10 +34,6 @@
   :
 }
 
-CACHED_DIRS=".heroku"
-
-=======
->>>>>>> f507bb0c
 # Static configurations for virtualenv caches.
 VIRTUALENV_LOC=".heroku/venv"
 LEGACY_TRIGGER="lib/python2.7"
