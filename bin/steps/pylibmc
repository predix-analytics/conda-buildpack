#!/usr/bin/env bash

# This script serves as the Pylibmc build step of the
# [**Python Buildpack**](https://github.com/heroku/heroku-buildpack-python)
# compiler.
#
# A [buildpack](https://devcenter.heroku.com/articles/buildpacks) is an
# adapter between a Python application and Heroku's runtime.
#
# This script is invoked by [`bin/compile`](/).

# The location of the pre-compiled libmemcached binary.
VENDORED_MEMCACHED="https://lang-python.s3.amazonaws.com/$STACK/libraries/vendor/libmemcache.tar.gz"

# Syntax sugar.
source $BIN_DIR/utils


bpwatch start pylibmc_install

# If pylibmc exists within requirements, use vendored libmemcached.
if (pip-grep -s requirements.txt pylibmc &> /dev/null) then

  if [ ! -d ".heroku/vendor/lib/sasl2" ]; then
    echo "-----> Noticed pylibmc. Bootstrapping libmemcached."
    mkdir -p .heroku/vendor
 
    translated_url=`translate_dependency_url $VENDORED_MEMCACHED`
    filtered_url=`filter_dependency_url $translated_url`
    # Download and extract libmemcached into target vendor directory.
<<<<<<< HEAD
    echo "Downloaded [$filtered_url]"
    curl $translated_url -s | tar zxv -C .heroku/vendor &> /dev/null

    export LIBMEMCACHED=$(pwd)/vendor
=======
    curl $VENDORED_MEMCACHED -s | tar zxv -C .heroku/vendor &> /dev/null
>>>>>>> 0b874191
  fi

  export LIBMEMCACHED=$(pwd)/vendor
fi

bpwatch stop pylibmc_install<|MERGE_RESOLUTION|>--- conflicted
+++ resolved
@@ -28,14 +28,8 @@
     translated_url=`translate_dependency_url $VENDORED_MEMCACHED`
     filtered_url=`filter_dependency_url $translated_url`
     # Download and extract libmemcached into target vendor directory.
-<<<<<<< HEAD
     echo "Downloaded [$filtered_url]"
     curl $translated_url -s | tar zxv -C .heroku/vendor &> /dev/null
-
-    export LIBMEMCACHED=$(pwd)/vendor
-=======
-    curl $VENDORED_MEMCACHED -s | tar zxv -C .heroku/vendor &> /dev/null
->>>>>>> 0b874191
   fi
 
   export LIBMEMCACHED=$(pwd)/vendor
