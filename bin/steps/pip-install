--- conflicted
+++ resolved
@@ -1,7 +1,10 @@
 # Install dependencies with Pip.
 puts-cmd "pip install -r requirements.txt"
 
-<<<<<<< HEAD
+# rewrite any existing egg links to point to the build dir so pip does not fail with a mismatch error
+find .heroku/python/lib/python*/site-packages/ -name "*.egg-link" -print0 | xargs -r -0 -n 1 sed -i -e "s#/app/#$(pwd)/#"
+find .heroku/python/lib/python*/site-packages/ -name "*.pth" -print0 | xargs -r -0 -n 1 sed -i -e "s#/app/#/$(pwd)/#"
+
 [ ! ${FRESH_PYTHON:-} ] && bpwatch start pip_install
 [ ${FRESH_PYTHON:-} ] && bpwatch start pip_install_first
 
@@ -14,24 +17,6 @@
 
   cp requirements.txt .heroku/python/requirements-declared.txt
   /app/.heroku/python/bin/pip freeze > .heroku/python/requirements-installed.txt
-=======
-# rewrite any existing egg links to point to the build dir so pip does not fail with a mismatch error
-find .heroku/python/lib/python*/site-packages/ -name "*.egg-link" -print0 | xargs -r -0 -n 1 sed -i -e "s#/app/#$(pwd)/#"
-find .heroku/python/lib/python*/site-packages/ -name "*.pth" -print0 | xargs -r -0 -n 1 sed -i -e "s#/app/#/$(pwd)/#"
-
-[ ! "$FRESH_PYTHON" ] && bpwatch start pip_install
-[ "$FRESH_PYTHON" ] && bpwatch start pip_install_first
-
-set +e
-/app/.heroku/python/bin/pip install -r $BUILD_DIR/requirements.txt --exists-action=w --src=/app/.heroku/src --disable-pip-version-check --no-cache-dir 2>&1 | tee $WARNINGS_LOG | cleanup | indent
-PIP_STATUS="${PIPESTATUS[0]}"
-set -e
-
-show-warnings
-
-if [[ ! $PIP_STATUS -eq 0 ]]; then
-    exit 1
->>>>>>> 99dae0f6
 fi
 
 [ ! ${FRESH_PYTHON:-} ] && bpwatch stop pip_install
@@ -41,5 +26,4 @@
 find .heroku/python/lib/python*/site-packages/ -name "*.egg-link" -print0 | xargs -r -0 -n 1 sed -i -e "s#$(pwd)/#/app/#"
 find .heroku/python/lib/python*/site-packages/ -name "*.pth" -print0 | xargs -r -0 -n 1 sed -i -e "s#$(pwd)/#/app/#"
 
-
 echo