#!/usr/bin/env bash

# This script serves as the Pylibmc build step of the
# [**Python Buildpack**](https://github.com/heroku/heroku-buildpack-python)
# compiler.
#
# A [buildpack](http://devcenter.heroku.com/articles/buildpacks) is an
# adapter between a Python application and Heroku's runtime.
#
# This script is invoked by [`bin/compile`](/).

# The location of the pre-compiled cryptography binary.
VENDORED_LIBFFI="https://lang-python.s3.amazonaws.com/$STACK/libraries/vendor/libffi.tar.gz"

PKG_CONFIG_PATH="/app/.heroku/vendor/lib/pkgconfig:$PKG_CONFIG_PATH"

# Syntax sugar.
source $BIN_DIR/utils

bpwatch start libffi_install

# If pylibmc exists within requirements, use vendored cryptography.
<<<<<<< HEAD
if (pip-grep -s requirements.txt bcrypt cffi cryptography PyOpenSSL &> /dev/null) then
=======
if (pip-grep -s requirements.txt bcrypt cffi cryptography pyOpenSSL PyOpenSSL &> /dev/null) then
>>>>>>> 7fd3a047

  if [ -d ".heroku/vendor/lib/libffi-3.1.1" ]; then
    export LIBFFI=$(pwd)/vendor
  else
    echo "-----> Noticed cffi. Bootstrapping libffi."
    mkdir -p .heroku/vendor
    # Download and extract cryptography into target vendor directory.
    curl `translate_dependency_url $VENDORED_LIBFFI` -s | tar zxv -C .heroku/vendor &> /dev/null

    export LIBFFI=$(pwd)/vendor
  fi
fi

bpwatch stop libffi_install<|MERGE_RESOLUTION|>--- conflicted
+++ resolved
@@ -20,11 +20,7 @@
 bpwatch start libffi_install
 
 # If pylibmc exists within requirements, use vendored cryptography.
-<<<<<<< HEAD
-if (pip-grep -s requirements.txt bcrypt cffi cryptography PyOpenSSL &> /dev/null) then
-=======
 if (pip-grep -s requirements.txt bcrypt cffi cryptography pyOpenSSL PyOpenSSL &> /dev/null) then
->>>>>>> 7fd3a047
 
   if [ -d ".heroku/vendor/lib/libffi-3.1.1" ]; then
     export LIBFFI=$(pwd)/vendor
