#!/usr/bin/env bash

# This script serves as the Pylibmc build step of the
# [**Python Buildpack**](https://github.com/heroku/heroku-buildpack-python)
# compiler.
#
# A [buildpack](http://devcenter.heroku.com/articles/buildpacks) is an
# adapter between a Python application and Heroku's runtime.
#
# This script is invoked by [`bin/compile`](/).

# The location of the pre-compiled libffi binary.
VENDORED_LIBFFI="https://lang-python.s3.amazonaws.com/$STACK/libraries/vendor/libffi.tar.gz"

PKG_CONFIG_PATH="/app/.heroku/vendor/lib/pkgconfig:$PKG_CONFIG_PATH"

# Syntax sugar.
source $BIN_DIR/utils

bpwatch start libffi_install

# If a package using cffi exists within requirements, use vendored libffi.
if (pip-grep -s requirements.txt bcrypt cffi cryptography django[bcrypt] Django[bcrypt] pyOpenSSL PyOpenSSL requests[security] &> /dev/null) then

  if [ -d ".heroku/vendor/lib/libffi-3.1.1" ]; then
    export LIBFFI=$(pwd)/vendor
  else
    echo "-----> Noticed cffi. Bootstrapping libffi."
    mkdir -p .heroku/vendor
<<<<<<< HEAD
    # Download and extract cryptography into target vendor directory.
    echo "Downloaded [`translate_dependency_url $VENDORED_LIBFFI`]"
    curl `translate_dependency_url $VENDORED_LIBFFI` -s | tar zxv -C .heroku/vendor &> /dev/null
=======
    # Download and extract libffi into target vendor directory.
    curl $VENDORED_LIBFFI -s | tar zxv -C .heroku/vendor &> /dev/null
>>>>>>> 477773b3

    export LIBFFI=$(pwd)/vendor
  fi
fi

bpwatch stop libffi_install<|MERGE_RESOLUTION|>--- conflicted
+++ resolved
@@ -27,14 +27,10 @@
   else
     echo "-----> Noticed cffi. Bootstrapping libffi."
     mkdir -p .heroku/vendor
-<<<<<<< HEAD
     # Download and extract cryptography into target vendor directory.
     echo "Downloaded [`translate_dependency_url $VENDORED_LIBFFI`]"
+    # Download and extract libffi into target vendor directory.
     curl `translate_dependency_url $VENDORED_LIBFFI` -s | tar zxv -C .heroku/vendor &> /dev/null
-=======
-    # Download and extract libffi into target vendor directory.
-    curl $VENDORED_LIBFFI -s | tar zxv -C .heroku/vendor &> /dev/null
->>>>>>> 477773b3
 
     export LIBFFI=$(pwd)/vendor
   fi
