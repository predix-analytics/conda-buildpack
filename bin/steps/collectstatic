#!/usr/bin/env bash

# Django Collectstatic runner. If you have Django installed, collectstatic will
# automatically be executed as part of the build process. If collectstatic
# fails, your build fails.

# This functionality will only activate if Django is in requirements.txt.

# Runtime arguments:
#   - $DISABLE_COLLECTSTATIC: disables this functionality.
#   - $DEBUG_COLLECTSTATIC: upon failure, print out environment variables.

source $BIN_DIR/utils

# Location of 'manage.py', if it exists.
MANAGE_FILE=$(find . -maxdepth 3 -type f -name 'manage.py' -printf '%d\t%P\n' | sort -nk1 | cut -f2 | head -1)
MANAGE_FILE=${MANAGE_FILE:-fakepath}

# Legacy file-based support for $DISABLE_COLLECTSTATIC
[ -f .heroku/collectstatic_disabled ] && DISABLE_COLLECTSTATIC=1

# Ensure that Django is explicitily specified in requirments.txt
pip-grep -s requirements.txt django Django && DJANGO_INSTALLED=1

bpwatch start collectstatic  # metrics collection

if [ ! "$DISABLE_COLLECTSTATIC" ] && [ -f "$MANAGE_FILE" ] && [ "$DJANGO_INSTALLED" ]; then
    set +e

    echo "-----> Preparing static assets with 'collectstatic'"

<<<<<<< HEAD
        echo "       Running collectstatic..."
        python $MANAGE_FILE collectstatic --noinput  2>&1 | sed '/^Post-processed/d;/^Copying/d;/^$/d;/^ /d' | indent
=======
    # Run collectstatic, cleanup some of the noisy output.
    python $MANAGE_FILE collectstatic --noinput --traceback 2>&1 | sed '/^Copying/d;/^$/d;/^ /d' | indent
    echo
    python $MANAGE_FILE collectstatic 2>&1 | sed '/^Copying/d;/^$/d' | indent
    COLLECTSTATIC_STATUS="${PIPESTATUS[0]}"

    set -e

    # Display a warning if collectstatic failed.
    [ $COLLECTSTATIC_STATUS -ne 0 ] && {
        echo
        echo " !     Error while runnning '$ python $MANAGE_FILE collectstatic --noinput'."
        echo "       See traceback above for more details."
        echo "       More info: http://devcenter.heroku.com/articles/django-assets"

        # Additionally, dump out the environment, if debug mode is on.
        if [ "$DEBUG_COLLECTSTATIC" ]; then
            echo
            echo "****** Collectstatic environment variables:"
            echo
            env | indent
        fi

        # Abort the build.
        exit 1
    }
>>>>>>> 9a024b85

    echo
fi

bpwatch stop collectstatic  # metrics collection<|MERGE_RESOLUTION|>--- conflicted
+++ resolved
@@ -29,10 +29,6 @@
 
     echo "-----> Preparing static assets with 'collectstatic'"
 
-<<<<<<< HEAD
-        echo "       Running collectstatic..."
-        python $MANAGE_FILE collectstatic --noinput  2>&1 | sed '/^Post-processed/d;/^Copying/d;/^$/d;/^ /d' | indent
-=======
     # Run collectstatic, cleanup some of the noisy output.
     python $MANAGE_FILE collectstatic --noinput --traceback 2>&1 | sed '/^Copying/d;/^$/d;/^ /d' | indent
     echo
@@ -59,7 +55,6 @@
         # Abort the build.
         exit 1
     }
->>>>>>> 9a024b85
 
     echo
 fi
