set +eu
PYTHON_VERSION=$(cat runtime.txt)

# Install Python.
if [ -f .heroku/python-version ]; then
  if [ ! $(cat .heroku/python-version) = $PYTHON_VERSION ]; then
    bpwatch start uninstall_python
      puts-step "Found runtime $(cat .heroku/python-version), removing"
      rm -fr .heroku/python
    bpwatch stop uninstall_python
  else
    SKIP_INSTALL=1
  fi
fi

if [ ! $STACK = $CACHED_PYTHON_STACK ]; then
  bpwatch start uninstall_python
    puts-step "Stack changed, re-installing runtime"
    rm -fr .heroku/python .heroku/python-stack .heroku/vendor
    unset SKIP_INSTALL
  bpwatch stop uninstall_python
fi


if [ ! "$SKIP_INSTALL" ]; then
  bpwatch start install_python
    puts-step "Installing runtime ($PYTHON_VERSION)"

    # Prepare destination directory.
    mkdir -p .heroku/python

<<<<<<< HEAD
    curl `translate_dependency_url http://lang-python.s3.amazonaws.com/$STACK/runtimes/$PYTHON_VERSION.tar.gz` -s | tar zxv -C .heroku/python &> /dev/null
=======
    curl https://lang-python.s3.amazonaws.com/$STACK/runtimes/$PYTHON_VERSION.tar.gz -s | tar zxv -C .heroku/python &> /dev/null
>>>>>>> 532b36f5
    if [[ $? != 0 ]] ; then
      puts-warn "Resource http://lang-python.s3.amazonaws.com/$STACK/runtimes/$PYTHON_VERSION.tar.gz is not provided by this buildpack. Please upgrade your buildpack to receive the latest resources."
      exit 1
    fi

  bpwatch stop install_python

  # Record for future reference.
  echo $PYTHON_VERSION > .heroku/python-version
  echo $STACK > .heroku/python-stack
  FRESH_PYTHON=true

  hash -r
fi

# If Pip isn't up to date:
if [ "$FRESH_PYTHON" ] || [[ ! $(pip --version) == *$PIP_VERSION* ]]; then
  WORKING_DIR=$(pwd)

  bpwatch start prepare_environment

  TMPTARDIR=$(mktemp -d)
  trap "rm -rf $TMPTARDIR" RETURN

  bpwatch start install_setuptools
    # Prepare it for the real world
    # puts-step "Installing Setuptools ($SETUPTOOLS_VERSION)"
    tar zxf $ROOT_DIR/vendor/setuptools-$SETUPTOOLS_VERSION.tar.gz -C $TMPTARDIR
    cd $TMPTARDIR/setuptools-$SETUPTOOLS_VERSION/
    python setup.py install &> /dev/null
    cd $WORKING_DIR
  bpwatch stop install_setuptoools

  bpwatch start install_pip
    # puts-step "Installing Pip ($PIP_VERSION)"
    tar zxf $ROOT_DIR/vendor/pip-$PIP_VERSION.tar.gz -C $TMPTARDIR
    cd $TMPTARDIR/pip-$PIP_VERSION/
    python setup.py install &> /dev/null
    cd $WORKING_DIR

  bpwatch stop install_pip
  bpwatch stop prepare_environment
fi

set -eu
hash -r<|MERGE_RESOLUTION|>--- conflicted
+++ resolved
@@ -29,13 +29,9 @@
     # Prepare destination directory.
     mkdir -p .heroku/python
 
-<<<<<<< HEAD
-    curl `translate_dependency_url http://lang-python.s3.amazonaws.com/$STACK/runtimes/$PYTHON_VERSION.tar.gz` -s | tar zxv -C .heroku/python &> /dev/null
-=======
-    curl https://lang-python.s3.amazonaws.com/$STACK/runtimes/$PYTHON_VERSION.tar.gz -s | tar zxv -C .heroku/python &> /dev/null
->>>>>>> 532b36f5
+    curl `translate_dependency_url https://lang-python.s3.amazonaws.com/$STACK/runtimes/$PYTHON_VERSION.tar.gz` -s | tar zxv -C .heroku/python &> /dev/null
     if [[ $? != 0 ]] ; then
-      puts-warn "Resource http://lang-python.s3.amazonaws.com/$STACK/runtimes/$PYTHON_VERSION.tar.gz is not provided by this buildpack. Please upgrade your buildpack to receive the latest resources."
+      puts-warn "Resource https://lang-python.s3.amazonaws.com/$STACK/runtimes/$PYTHON_VERSION.tar.gz is not provided by this buildpack. Please upgrade your buildpack to receive the latest resources."
       exit 1
     fi
 
